--- conflicted
+++ resolved
@@ -156,7 +156,6 @@
         """Normalize date values to a specific format."""
         source_column = transformation.get("source_column")
         date_format = transformation.get("format", "%Y-%m-%d")
-<<<<<<< HEAD
         return pd.to_datetime(self.data[source_column], errors="coerce").dt.strftime(date_format)
 
     def transform_compare_deathtime(self, source_column, target_column, transformation):
@@ -177,18 +176,6 @@
                 target = source_column2
         return target
 
-    def transform_aggregate(self, source_column, target_column, transformation):
-        """Aggregate values based on a group_by condition."""
-        group_by = transformation["group_by"]
-        method = transformation["method"]
-
-        # Perform aggregation
-        aggregated = self.data.groupby(group_by).agg({source_column: method}).reset_index()
-        aggregated.rename(columns={source_column: target_column}, inplace=True)
-=======
-        return pd.to_datetime(current_data[source_column], errors="coerce").dt.strftime(date_format)
->>>>>>> 7b45e6d6
-
     def transform_concatenate(self, current_data, target_column, transformation):
         """
         Concatenate multiple columns into a single column.
