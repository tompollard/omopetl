import pandas as pd
import uuid


class Transformer:
    def __init__(self, data):
        """
        Initialize the Transformer with source data.

        Parameters:
        - data: DataFrame containing the source data.
        """
        self.data = data

    def apply_transformations(self, column_mappings):
        """
        Apply transformations based on column mappings.

        Parameters:
        - column_mappings: List of mappings with transformation details.

        Returns:
        - DataFrame: Transformed data with only the specified columns.
        """
        transformed_data = pd.DataFrame()

        for mapping in column_mappings:
            source_column = mapping.get("source_column")
            source_columns = mapping.get("source_columns")
            target_column = mapping["target_column"]
            transformation = mapping.get("transformation")

            # Handle direct column mapping
            if not transformation:
                if source_column and target_column:
                    transformed_data[target_column] = self.data[source_column]
                continue

            transform_type = transformation["type"]
            method = getattr(self, f"transform_{transform_type}", None)

            if method is None:
                raise ValueError(f"Unsupported transformation type: {transform_type}")

            if transform_type == "concatenate":
                # Pass source_columns for concatenate transformation
                if not source_columns:
                    raise KeyError("source_columns is required for concatenate transformation.")
                transformed_column = method(source_columns, target_column, transformation)
            else:
                # Pass source_column for other transformations
                transformed_column = method(source_column, target_column, transformation)

            # Add the transformed column to the transformed DataFrame
            if target_column and transformed_column is not None:
                transformed_data[target_column] = transformed_column

        # Validate relationships
        self._validate_relationships(transformed_data)

        return transformed_data

    def _validate_relationships(self, transformed_data):
        """
        Validate source and target rows.
        """
        # Check alignment of rows against original data
        if len(self.data) != len(transformed_data):
            raise ValueError("Row count mismatch after transformations. Relationships may be broken.")

    # Transformation methods
    def transform_map(self, source_column, target_column, transformation):
        """Map values in the source column to new values."""
        value_map = transformation["values"]
        return self.data[source_column].map(value_map).astype("Int64")
    
    def transform_generate_id(self, source_column, target_column, transformation):
        """Generate a universal unique identifier for each row in the source column."""
        new_uuid = uuid.uuid4()
        return new_uuid

    def transform_lookup(self, source_column, target_column, transformation):
        """Perform a lookup transformation using a vocabulary."""
        vocabulary = transformation["vocabulary"]
        return self.data[source_column].apply(lambda x: self.perform_lookup(vocabulary, x)).astype("Int64")

    def transform_normalize_date(self, source_column, target_column, transformation):
        """Normalize date values to a specific format."""
        date_format = transformation.get("format", "%Y-%m-%d")
        return pd.to_datetime(self.data[source_column], errors="coerce").dt.strftime(date_format)
<<<<<<< HEAD
    
    def transform_filter(self, source_column, target_column, transformation):
        """
        Filter rows based on a condition.

        Parameters:
        - source_column: Not applicable for filtering.
        - target_column: Not applicable for filtering.
        - transformation: Transformation details including condition.

        Returns:
        - None: The filtering operation modifies self.data in place.
        """
        condition = transformation["condition"]

        # Apply the condition to filter rows in the DataFrame
        self.data = self.data.query(condition).copy()

        # No return; filtering modifies self.data directly
        return None
=======
>>>>>>> fff7a9a3

    def transform_aggregate(self, source_column, target_column, transformation):
        """Aggregate values based on a group_by condition."""
        group_by = transformation["group_by"]
        method = transformation["method"]

        # Perform aggregation
        aggregated = self.data.groupby(group_by).agg({source_column: method}).reset_index()
        aggregated.rename(columns={source_column: target_column}, inplace=True)

        # Merge the aggregated results back into the main DataFrame
        self.data = pd.merge(self.data, aggregated, on=group_by, how="left")

        # Return the target column to allow integration in the pipeline
        return self.data[target_column]

    def transform_concatenate(self, source_columns, target_column, transformation):
        """
        Concatenate multiple columns into a single column.

        Parameters:
        - source_columns: List of columns to concatenate.
        - target_column: The resulting target column name.
        - transformation: Dictionary containing transformation details.

        Returns:
        - Series: Concatenated column as a pandas Series.
        """
        if not source_columns:
            raise KeyError("source_columns is required for concatenate transformation.")
        separator = transformation.get("separator", "-")
        return self.data[source_columns].astype(str).agg(separator.join, axis=1)

    def transform_default(self, source_column, target_column, transformation):
        """
        Assign a default value.

        Parameters:
        - source_column: Ignored for default transformations.
        - target_column: The name of the target column to populate.
        - transformation: Dictionary containing the default value.

        Returns:
        - Series: A pandas Series filled with the default value, matching the length of the source data.
        """
        default_value = transformation["value"]
        return pd.Series(default_value, index=self.data.index)

    def transform_conditional_map(self, source_column, target_column, transformation):
        """Apply conditional mappings."""
        conditions = transformation["conditions"]
        result_column = pd.Series(index=self.data.index, dtype="Int64")
        for condition in conditions:
            condition_str = condition["condition"]
            value = condition["value"]
            result_column[self.data.eval(condition_str)] = value
        return result_column

    def transform_derive(self, source_column, target_column, transformation):
        """Calculate derived values using a formula."""
        formula = transformation["formula"]
        return self.data.eval(formula)

    def transform_split_date(self, source_column, target_column, transformation):
        """Split date values into year, month, and day."""
        date_parts = ["year", "month", "day"]
        for part in date_parts:
            if f"{part}_of_birth" in transformation["target_columns"]:
                self.data[f"{part}_of_birth"] = pd.to_datetime(self.data[source_column]).dt.__getattribute__(part)
        return self.data

    # Helper method
    def perform_lookup(self, vocabulary, code):
        """
        Perform a lookup in the specified vocabulary.
        Dummy implementation: Replace with lookup logic.
        """
        # Mock lookup logic (replace with database or API call)
        lookup_table = {"icd_to_snomed": {"I10": 316866, "E11.9": 201826}}
        return lookup_table.get(vocabulary, {}).get(code, None)<|MERGE_RESOLUTION|>--- conflicted
+++ resolved
@@ -88,8 +88,7 @@
         """Normalize date values to a specific format."""
         date_format = transformation.get("format", "%Y-%m-%d")
         return pd.to_datetime(self.data[source_column], errors="coerce").dt.strftime(date_format)
-<<<<<<< HEAD
-    
+
     def transform_filter(self, source_column, target_column, transformation):
         """
         Filter rows based on a condition.
@@ -109,8 +108,6 @@
 
         # No return; filtering modifies self.data directly
         return None
-=======
->>>>>>> fff7a9a3
 
     def transform_aggregate(self, source_column, target_column, transformation):
         """Aggregate values based on a group_by condition."""
