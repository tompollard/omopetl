--- conflicted
+++ resolved
@@ -88,31 +88,7 @@
         """Normalize date values to a specific format."""
         date_format = transformation.get("format", "%Y-%m-%d")
         return pd.to_datetime(self.data[source_column], errors="coerce").dt.strftime(date_format)
-<<<<<<< HEAD
-    
-=======
 
-    def transform_filter(self, source_column, target_column, transformation):
-        """
-        Filter rows based on a condition.
-
-        Parameters:
-        - source_column: Not applicable for filtering.
-        - target_column: Not applicable for filtering.
-        - transformation: Transformation details including condition.
-
-        Returns:
-        - None: The filtering operation modifies self.data in place.
-        """
-        condition = transformation["condition"]
-
-        # Apply the condition to filter rows in the DataFrame
-        self.data = self.data.query(condition).copy()
-
-        # No return; filtering modifies self.data directly
-        return None
-
->>>>>>> 30905a7d
     def transform_aggregate(self, source_column, target_column, transformation):
         """Aggregate values based on a group_by condition."""
         group_by = transformation["group_by"]
