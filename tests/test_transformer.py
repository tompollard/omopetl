--- conflicted
+++ resolved
@@ -77,7 +77,6 @@
     assert transformed_data["birth_datetime"].tolist() == ["1980-01-01", "1990-05-20", "2000-07-15"]
 
 
-<<<<<<< HEAD
 def test_generate_id(transformer):
     column_mappings = [
         {
@@ -92,27 +91,6 @@
     assert len(transformed_data) > 0
 
 
-def test_filter(transformer):
-    column_mappings = [
-        {
-            "source_column": None,  # Not applicable for filtering
-            "target_column": None,  # Filtering modifies rows, not columns
-            "transformation": {
-                "type": "filter",
-                "condition": "value > 2",  # Only rows where value > 2 should remain
-            },
-        }
-    ]
-    transformer.apply_transformations(column_mappings)
-
-    # Assert that only rows matching the filter condition remain
-    filtered_data = transformer.data
-    assert len(filtered_data) == 2
-    assert filtered_data["value"].tolist() == [2.5, 3.5]
-
-
-=======
->>>>>>> 30905a7d
 def test_aggregate(transformer):
     column_mappings = [
         {
